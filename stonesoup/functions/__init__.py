"""Mathematical functions used within Stone Soup"""
import copy

import numpy as np

from ..types.numeric import Probability
from ..types.array import StateVector, StateVectors, CovarianceMatrix


def tria(matrix):
    """Square Root Matrix Triangularization

    Given a rectangular square root matrix obtain a square lower-triangular
    square root matrix

    Parameters
    ==========
    matrix : numpy.ndarray
        A `n` by `m` matrix that is generally not square.

    Returns
    =======
    numpy.ndarray
        A square lower-triangular matrix.
    """
    _, upper_triangular = np.linalg.qr(matrix.T)
    lower_triangular = upper_triangular.T

    index = [col
             for col, val in enumerate(np.diag(lower_triangular))
             if val < 0]

    lower_triangular[:, index] *= -1

    return lower_triangular


def cholesky_eps(A, lower=False):
    """Perform a Cholesky decomposition on a nearly positive-definite matrix.

    This should return similar results to NumPy/SciPy Cholesky decompositions,
    but compromises for cases for non positive-definite matrix.

    Parameters
    ----------
    A : numpy.ndarray
        Symmetric positive-definite matrix.
    lower : bool
        Whether to return lower or upper triangular decomposition. Default
        `False` which returns upper.

    Returns
    -------
    L : numpy.ndarray
        Upper/lower triangular Cholesky decomposition.
    """
    eps = np.spacing(np.max(np.diag(A)))

    L = np.zeros(A.shape)
    for i in range(A.shape[0]):
        for j in range(i):
            L[i, j] = (A[i, j] - L[i, :]@L[j, :].T) / L[j, j]
        val = A[i, i] - L[i, :]@L[i, :].T
        L[i, i] = np.sqrt(val) if val > eps else np.sqrt(eps)

    if lower:
        return L
    else:
        return L.T


def jacobian(fun, x,  **kwargs):
    """Compute Jacobian through finite difference calculation

    Parameters
    ----------
    fun : function handle
        A (non-linear) transition function
        Must be of the form "y = fun(x)", where y can be a scalar or \
        :class:`numpy.ndarray` of shape `(Nd, 1)` or `(Nd,)`
    x : :class:`State`
        A state with state vector of shape `(Ns, 1)`

    Returns
    -------
    jac: :class:`numpy.ndarray` of shape `(Nd, Ns)`
        The computed Jacobian
    """

    ndim, _ = np.shape(x.state_vector)

    # For numerical reasons the step size needs to large enough. Aim for 1e-8
    # relative to spacing between floating point numbers for each dimension
    delta = 1e8*np.spacing(x.state_vector.astype(np.float_).ravel())
    # But at least 1e-8
    # TODO: Is this needed? If not, note special case at zero.
    delta[delta < 1e-8] = 1e-8

    x2 = copy.copy(x)  # Create a clone of the input
    x2.state_vector = np.tile(x.state_vector, ndim+1) + np.eye(ndim, ndim+1)*delta[:, np.newaxis]
    x2.state_vector = x2.state_vector.view(StateVectors)

    F = fun(x2, **kwargs)

    jac = np.divide(F[:, :ndim] - F[:, -1:], delta)
    return jac.astype(np.float_)


def gauss2sigma(state, alpha=1.0, beta=2.0, kappa=None):
    """
    Approximate a given distribution to a Gaussian, using a
    deterministically selected set of sigma points.

    Parameters
    ----------
    state : :class:`~State`
        A state object capable of returning a :class:`~.StateVector` of
        shape `(Ns, 1)` representing the Gaussian mean and a
        :class:`~.CovarianceMatrix` of shape `(Ns, Ns)` which is the
        covariance of the distribution
    alpha : float, optional
        Spread of the sigma points. Typically `1e-3`.
        (default is 1)
    beta : float, optional
        Used to incorporate prior knowledge of the distribution
        2 is optimal if the state is normally distributed.
        (default is 2)
    kappa : float, optional
        Secondary spread scaling parameter
        (default is calculated as `3-Ns`)

    Returns
    -------
    : :class:`list` of length `2*Ns+1`
        An list of States containing the locations of the sigma points.
        Note that only the :attr:`state_vector` attribute in these
        States will be meaningful. Other quantities, like :attr:`covar`
        will be inherited from the input and don't really make sense
        for a sigma point.
    : :class:`numpy.ndarray` of shape `(2*Ns+1,)`
        An array containing the sigma point mean weights
    : :class:`numpy.ndarray` of shape `(2*Ns+1,)`
        An array containing the sigma point covariance weights
    """

    ndim_state = np.shape(state.state_vector)[0]

    if kappa is None:
        kappa = 3.0 - ndim_state

    # Compute Square Root matrix via Colesky decomp.
    sqrt_sigma = np.linalg.cholesky(state.covar)

    # Calculate scaling factor for all off-center points
    alpha2 = np.power(alpha, 2)
    lamda = alpha2 * (ndim_state + kappa) - ndim_state
    c = ndim_state + lamda

    # Calculate sigma point locations
    sigma_points = StateVectors([state.state_vector for _ in range(2 * ndim_state + 1)])

    # Cast dtype from int to float to avoid rounding errors
    if np.issubdtype(sigma_points.dtype, np.integer):
        sigma_points = sigma_points.astype(float)

    # Can't use in place addition/subtraction as casting issues may arise when mixing float/int
    sigma_points[:, 1:(ndim_state + 1)] = \
        sigma_points[:, 1:(ndim_state + 1)] + sqrt_sigma*np.sqrt(c)
    sigma_points[:, (ndim_state + 1):] = \
        sigma_points[:, (ndim_state + 1):] - sqrt_sigma*np.sqrt(c)

    # Put these sigma points into s State object list
    sigma_points_states = []
    for sigma_point in sigma_points:
        state_copy = copy.copy(state)
        state_copy.state_vector = StateVector(sigma_point)
        sigma_points_states.append(state_copy)

    # Calculate weights
    mean_weights = np.ones(2 * ndim_state + 1)
    mean_weights[0] = lamda / c
    mean_weights[1:] = 0.5 / c
    covar_weights = np.copy(mean_weights)
    covar_weights[0] = lamda / c + (1 - alpha2 + beta)

    return sigma_points_states, mean_weights, covar_weights


def sigma2gauss(sigma_points, mean_weights, covar_weights, covar_noise=None):
    """Calculate estimated mean and covariance from a given set of sigma points

    Parameters
    ----------
    sigma_points : :class:`~.StateVectors` of shape `(Ns, 2*Ns+1)`
        An array containing the locations of the sigma points
    mean_weights : :class:`numpy.ndarray` of shape `(2*Ns+1,)`
        An array containing the sigma point mean weights
    covar_weights : :class:`numpy.ndarray` of shape `(2*Ns+1,)`
        An array containing the sigma point covariance weights
    covar_noise : :class:`~.CovarianceMatrix` of shape `(Ns, Ns)`, optional
        Additive noise covariance matrix
        (default is `None`)

    Returns
    -------
    : :class:`~.StateVector` of shape `(Ns, 1)`
        Calculated mean
    : :class:`~.CovarianceMatrix` of shape `(Ns, Ns)`
        Calculated covariance
    """

    mean = np.average(sigma_points, axis=1, weights=mean_weights)

    points_diff = sigma_points - mean

    covar = points_diff@(np.diag(covar_weights))@(points_diff.T)
    if covar_noise is not None:
        covar = covar + covar_noise
    return mean.view(StateVector), covar.view(CovarianceMatrix)


def unscented_transform(sigma_points_states, mean_weights, covar_weights,
                        fun, points_noise=None, covar_noise=None):
    """
    Apply the Unscented Transform to a set of sigma points

    Apply f to points (with secondary argument points_noise, if available),
    then approximate the resulting mean and covariance. If sigma_noise is
    available, treat it as additional variance due to additive noise.

    Parameters
    ----------
    sigma_points : :class:`~.StateVectors` of shape `(Ns, 2*Ns+1)`
        An array containing the locations of the sigma points
    mean_weights : :class:`numpy.ndarray` of shape `(2*Ns+1,)`
        An array containing the sigma point mean weights
    covar_weights : :class:`numpy.ndarray` of shape `(2*Ns+1,)`
        An array containing the sigma point covariance weights
    fun : function handle
        A (non-linear) transition function
        Must be of the form "y = fun(x,w)", where y can be a scalar or \
        :class:`numpy.ndarray` of shape `(Ns, 1)` or `(Ns,)`
    covar_noise : :class:`~.CovarianceMatrix` of shape `(Ns, Ns)`, optional
        Additive noise covariance matrix
        (default is `None`)
    points_noise : :class:`numpy.ndarray` of shape `(Ns, 2*Ns+1,)`, optional
        points to pass into f's second argument
        (default is `None`)

    Returns
    -------
    : :class:`~.StateVector` of shape `(Ns, 1)`
        Transformed mean
    : :class:`~.CovarianceMatrix` of shape `(Ns, Ns)`
        Transformed covariance
    : :class:`~.CovarianceMatrix` of shape `(Ns,Nm)`
        Calculated cross-covariance matrix
    : :class:`~.StateVectors` of shape `(Ns, 2*Ns+1)`
        An array containing the locations of the transformed sigma points
    : :class:`numpy.ndarray` of shape `(2*Ns+1,)`
        An array containing the transformed sigma point mean weights
    : :class:`numpy.ndarray` of shape `(2*Ns+1,)`
        An array containing the transformed sigma point covariance weights
    """
    # Reconstruct the sigma_points matrix
    sigma_points = StateVectors([
        sigma_points_state.state_vector for sigma_points_state in sigma_points_states])

    # Transform points through f
    if points_noise is None:
        sigma_points_t = StateVectors([
            fun(sigma_points_state) for sigma_points_state in sigma_points_states])
    else:
        sigma_points_t = StateVectors([
            fun(sigma_points_state, points_noise)
            for sigma_points_state, point_noise in zip(sigma_points_states, points_noise.T)])

    # Calculate mean and covariance approximation
    mean, covar = sigma2gauss(sigma_points_t, mean_weights, covar_weights, covar_noise)

    # Calculate cross-covariance
    cross_covar = (
        (sigma_points-sigma_points[:, 0:1]) @ np.diag(mean_weights) @ (sigma_points_t-mean).T
    ).view(CovarianceMatrix)

    return mean, covar, cross_covar, sigma_points_t, mean_weights, covar_weights


def cart2pol(x, y):
    """Convert Cartesian coordinates to Polar

    Parameters
    ----------
    x: float
        The x coordinate
    y: float
        the y coordinate

    Returns
    -------
    (float, float)
        A tuple of the form `(range, bearing)`

    """

    rho = np.sqrt(x**2 + y**2)
    phi = np.arctan2(y, x)
    return (rho, phi)


def cart2sphere(x, y, z):
    """Convert Cartesian coordinates to Spherical

    Parameters
    ----------
    x: float
        The x coordinate
    y: float
        the y coordinate
    z: float
        the z coordinate

    Returns
    -------
    (float, float, float)
        A tuple of the form `(range, bearing, elevation)`
        bearing and elevation in radians. Elevation is measured from x, y plane

    """

    rho = np.sqrt(x**2 + y**2 + z**2)
    phi = np.arctan2(y, x)
    theta = np.arcsin(z/rho)
    return (rho, phi, theta)


def cart2angles(x, y, z):
    """Convert Cartesian coordinates to Angles

    Parameters
    ----------
    x: float
        The x coordinate
    y: float
        the y coordinate
    z: float
        the z coordinate

    Returns
    -------
    (float, float)
        A tuple of the form `(bearing, elevation)`
        bearing and elevation in radians. Elevation is measured from x, y plane

    """
    _, phi, theta = cart2sphere(x, y, z)
    return (phi, theta)


def pol2cart(rho, phi):
    """Convert Polar coordinates to Cartesian

    Parameters
    ----------
    rho: float
        Range(a.k.a. radial distance)
    phi: float
        Bearing, expressed in radians

    Returns
    -------
    (float, float)
        A tuple of the form `(x, y)`
    """

    x = rho * np.cos(phi)
    y = rho * np.sin(phi)
    return (x, y)


def sphere2cart(rho, phi, theta):
    """Convert Polar coordinates to Cartesian

    Parameters
    ----------
    rho: float
        Range(a.k.a. radial distance)
    phi: float
        Bearing, expressed in radians
    theta: float
        Elevation expressed in radians, measured from x, y plane

    Returns
    -------
    (float, float, float)
        A tuple of the form `(x, y, z)`
    """

    x = rho * np.cos(phi) * np.cos(theta)
    y = rho * np.sin(phi) * np.cos(theta)
    z = rho * np.sin(theta)
    return (x, y, z)


def rotx(theta):
    r"""Rotation matrix for rotations around x-axis

    For a given rotation angle: :math:`\theta`, this function evaluates \
    and returns the rotation matrix:

    .. math:: R_{x}(\theta) = \begin{bmatrix}
                        1 & 0 & 0 \\
                        0 & cos(\theta) & -sin(\theta) \\
                        0 & sin(\theta) & cos(\theta)
                        \end{bmatrix}
       :label: Rx

    Parameters
    ----------
    theta: Union[float, np.ndarray]
        Rotation angle specified as a real-valued number or an \
        :class:`np.ndarray` of reals. The rotation angle is positive if the \
        rotation is in the clockwise direction when viewed by an observer \
        looking down the x-axis towards the origin. Angle units are in radians.

    Returns
    -------
    : :class:`numpy.ndarray` of shape (3, 3) or (3, 3, n) for array input
        Rotation matrix around x-axis of the form :eq:`Rx`.
    """

    c, s = np.cos(theta), np.sin(theta)
    zero = np.zeros_like(theta)
    one = np.ones_like(theta)
    return np.array([[one, zero, zero],
                     [zero, c, -s],
                     [zero, s, c]])


def roty(theta):
    r"""Rotation matrix for rotations around y-axis

    For a given rotation angle: :math:`\theta`, this function evaluates \
    and returns the rotation matrix:

    .. math::
        R_{y}(\theta) = \begin{bmatrix}
                        cos(\theta) & 0 & sin(\theta) \\
                        0 & 1 & 0 \\
                        - sin(\theta) & 0 & cos(\theta)
                        \end{bmatrix}
       :label: Ry

    Parameters
    ----------
    theta: Union[float, np.ndarray]
        Rotation angle specified as a real-valued number or an \
        :class:`np.ndarray` of reals. The rotation angle is positive if the \
        rotation is in the clockwise direction when viewed by an observer \
        looking down the y-axis towards the origin. Angle units are in radians.

    Returns
    -------
    : :class:`numpy.ndarray` of shape (3, 3) or (3, 3, n) for array input
        Rotation matrix around y-axis of the form :eq:`Ry`.
    """

    c, s = np.cos(theta), np.sin(theta)
    zero = np.zeros_like(theta)
    one = np.ones_like(theta)
    return np.array([[c, zero, s],
                     [zero, one, zero],
                     [-s, zero, c]])


def rotz(theta):
    r"""Rotation matrix for rotations around z-axis

    For a given rotation angle: :math:`\theta`, this function evaluates \
    and returns the rotation matrix:

    .. math::
        R_{z}(\theta) = \begin{bmatrix}
                        cos(\theta) & -sin(\theta) & 0 \\
                        sin(\theta) & cos(\theta) & 0 \\
                        0 & 0 & 1
                        \end{bmatrix}
       :label: Rz

    Parameters
    ----------
    theta: Union[float, np.ndarray]
        Rotation angle specified as a real-valued number or an \
        :class:`np.ndarray` of reals. The rotation angle is positive if the \
        rotation is in the clockwise direction when viewed by an observer \
        looking down the z-axis towards the origin. Angle units are in radians.

    Returns
    -------
    : :class:`numpy.ndarray` of shape (3, 3) or (3, 3, n) for array input
        Rotation matrix around z-axis of the form :eq:`Rz`.
    """

    c, s = np.cos(theta), np.sin(theta)
    zero = np.zeros_like(theta)
    one = np.ones_like(theta)
    return np.array([[c, -s, zero],
                     [s, c, zero],
                     [zero, zero, one]])


def gm_reduce_single(means, covars, weights):
    """Reduce mixture of multi-variate Gaussians to single Gaussian

    Parameters
    ----------
    means : :class:`~.StateVectors`
        The means of the GM components
    covars : np.array of shape (num_dims, num_dims, num_components)
        The covariance matrices of the GM components
    weights : np.array of shape (num_components,)
        The weights of the GM components

    Returns
    -------
    : :class:`~.StateVector`
        The mean of the reduced/single Gaussian
    : :class:`~.CovarianceMatrix`
        The covariance of the reduced/single Gaussian
    """
    # Normalise weights such that they sum to 1
    weights = weights/Probability.sum(weights)

    # Cast means as a StateVectors, so this works with ndarray types
    means = means.view(StateVectors)

    # Calculate mean
    mean = np.average(means, axis=1, weights=weights)

    # Calculate covar
    delta_means = means - mean
    covar = np.sum(covars*weights, axis=2, dtype=np.float_) + weights*delta_means@delta_means.T

    return mean.view(StateVector), covar.view(CovarianceMatrix)


def mod_bearing(x):
    r"""Calculates the modulus of a bearing. Bearing angles are within the \
    range :math:`-\pi` to :math:`\pi`.

    Parameters
    ----------
    x: float
        bearing angle in radians

    Returns
    -------
    float
        Angle in radians in the range math: :math:`-\pi` to :math:`+\pi`
    """

    x = (x+np.pi) % (2.0*np.pi)-np.pi

    return x


def mod_elevation(x):
    r"""Calculates the modulus of an elevation angle. Elevation angles \
    are within the range :math:`-\pi/2` to :math:`\pi/2`.

    Parameters
    ----------
    x: float
        elevation angle in radians

    Returns
    -------
    float
        Angle in radians in the range math: :math:`-\pi/2` to :math:`+\pi/2`
    """
    x = x % (2*np.pi)  # limit to 2*pi
    N = x//(np.pi/2)   # Count # of 90 deg multiples
    if N == 1:
        x = np.pi - x
    elif N == 2:
        x = np.pi - x
    elif N == 3:
        x = x - 2.0 * np.pi
    return x


def build_rotation_matrix(angle_vector: np.ndarray):
    """
    Calculates and returns the (3D) axis rotation matrix given a vector of
    three angles:
    [roll, pitch/elevation, yaw/azimuth]

    Parameters
    ----------
        angle_vector : :class:`numpy.ndarray` of shape (3, 1): the rotations
        about the :math:'x, y, z' axes.
        In aircraft/radar terms these correspond to
        [roll, pitch/elevation, yaw/azimuth]

    Returns
    -------
        :class:`numpy.ndarray` of shape (3, 3)
            The model (3D) rotation matrix.
    """
    theta_x = -angle_vector[0, 0]  # roll
    theta_y = angle_vector[1, 0]  # pitch#elevation
    theta_z = -angle_vector[2, 0]  # yaw#azimuth
    return rotz(theta_z) @ roty(theta_y) @ rotx(theta_x)


def dotproduct(a, b):
    r"""Returns the dot (or scalar) product of two StateVectors or two sets of StateVectors.

<<<<<<< HEAD
    The result for vectors of length :math:`n` is
    :math:`\Sigma_i^n a_i b_i`.
=======
    The result for vectors of length :math:`n` is :math:`\Sigma_i^n a_i b_i`.
>>>>>>> d9681261

    Parameters
    ----------
    a : StateVector, StateVectors
        A (set of) state vector(s)
    b : StateVector, StateVectors
        A state vector(s) object of equal dimension to :math:`a`

    Returns
    -------
<<<<<<< HEAD
    : float, list
        A (set of) scalar value(s) representing the dot product of the vectors.
    """

    def _dotproductvectors(aa, bb):
        oout=0
        for a_i, b_i in zip(aa, bb):
            oout += a_i*b_i
        return oout

=======
    : float, numpy.array
        A (set of) scalar value(s) representing the dot product of the vectors.
    """

>>>>>>> d9681261
    if np.shape(a) != np.shape(b):
        raise ValueError("Inputs must be (a collection of) column vectors of the same dimension")

    # Decide whether this is a StateVector or a StateVectors
    if type(a) is StateVector and type(b) is StateVector:
<<<<<<< HEAD
        return _dotproductvectors(a, b)
    elif type(a) is StateVectors and type(b) is StateVectors:
        out = []
        for aa, bb in zip(a, b):
            out.append(_dotproductvectors(aa, bb))
        return np.reshape(out, np.shape(np.atleast_2d(a[0, :])))
=======
        return np.sum(a*b)
    elif type(a) is StateVectors and type(b) is StateVectors:
        return np.atleast_2d(np.asarray(np.sum(a*b, axis=0)))
>>>>>>> d9681261
    else:
        raise ValueError("Inputs must be `StateVector` or `StateVectors` and of the same type")


def sde_euler_maruyama_integration(fun, t_values, state_x0):
    """Perform SDE Euler Maruyama Integration

    Performs Stochastic Differential Equation Integration using the Euler
    Maruyama method.

    Parameters
    ----------
    fun : callable
        Function to integrate.
    t_values : list of :class:`float`
        Time values to integrate over
    state_x0 : :class:`~.State`
        Initial state for time in first value in :obj:`t_values`.

    Returns
    -------
    : :class:`~.StateVector`
        Final value for the time in last value in :obj:`t_values`
    """
    state_x = copy.deepcopy(state_x0)
    for t, next_t in zip(t_values[:-1], t_values[1:]):
        delta_t = next_t - t
        delta_w = np.random.normal(scale=np.sqrt(delta_t), size=(state_x.ndim, 1))
        a, b = fun(state_x, t)
        state_x.state_vector = state_x.state_vector + a*delta_t + b@delta_w
    return state_x.state_vector<|MERGE_RESOLUTION|>--- conflicted
+++ resolved
@@ -1,3 +1,4 @@
+# -*- coding: utf-8 -*-
 """Mathematical functions used within Stone Soup"""
 import copy
 
@@ -616,12 +617,7 @@
 def dotproduct(a, b):
     r"""Returns the dot (or scalar) product of two StateVectors or two sets of StateVectors.
 
-<<<<<<< HEAD
-    The result for vectors of length :math:`n` is
-    :math:`\Sigma_i^n a_i b_i`.
-=======
     The result for vectors of length :math:`n` is :math:`\Sigma_i^n a_i b_i`.
->>>>>>> d9681261
 
     Parameters
     ----------
@@ -632,40 +628,18 @@
 
     Returns
     -------
-<<<<<<< HEAD
-    : float, list
-        A (set of) scalar value(s) representing the dot product of the vectors.
-    """
-
-    def _dotproductvectors(aa, bb):
-        oout=0
-        for a_i, b_i in zip(aa, bb):
-            oout += a_i*b_i
-        return oout
-
-=======
     : float, numpy.array
         A (set of) scalar value(s) representing the dot product of the vectors.
     """
 
->>>>>>> d9681261
     if np.shape(a) != np.shape(b):
         raise ValueError("Inputs must be (a collection of) column vectors of the same dimension")
 
     # Decide whether this is a StateVector or a StateVectors
     if type(a) is StateVector and type(b) is StateVector:
-<<<<<<< HEAD
-        return _dotproductvectors(a, b)
-    elif type(a) is StateVectors and type(b) is StateVectors:
-        out = []
-        for aa, bb in zip(a, b):
-            out.append(_dotproductvectors(aa, bb))
-        return np.reshape(out, np.shape(np.atleast_2d(a[0, :])))
-=======
         return np.sum(a*b)
     elif type(a) is StateVectors and type(b) is StateVectors:
         return np.atleast_2d(np.asarray(np.sum(a*b, axis=0)))
->>>>>>> d9681261
     else:
         raise ValueError("Inputs must be `StateVector` or `StateVectors` and of the same type")
 
