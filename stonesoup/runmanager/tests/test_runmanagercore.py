import os
import multiprocessing as mp

from ..runmanagercore import RunManagerCore

# Run from stonesoup working directory
# def setup_module():
#     while os.getcwd().split('\\')[-1] != 'stonesoup':
#         os.chdir(os.path.dirname(os.getcwd()))

# test_config = "stonesoup\\runmanager\\tests\\test_configs\\test_config_all.yaml"
# test_config_nomm = "stonesoup\\runmanager\\tests\\test_configs\\test_config_nomm.yaml"
# test_config_nogt = "stonesoup\\runmanager\\tests\\test_configs\\test_config_nogt.yaml"
# test_config_trackeronly =
# "stonesoup\\runmanager\\tests\\test_configs\\test_config_trackeronly.yaml"
# test_json = "stonesoup\\runmanager\\tests\\test_configs\\dummy.json"

# These paths for circleci tests
test_config = "stonesoup/runmanager/tests/test_configs/test_config_all.yaml"
test_config_nomm = "stonesoup/runmanager/tests/test_configs/test_config_nomm.yaml"
test_config_nogt = "stonesoup/runmanager/tests/test_configs/test_config_nogt.yaml"
test_config_trackeronly = "stonesoup/runmanager/tests/test_configs/test_config_trackeronly.yaml"
test_json = "stonesoup/runmanager/tests/test_configs/dummy.json"
test_config_dir = "stonesoup/runmanager/tests/test_configs/"

rmc = RunManagerCore(test_config, test_json, False, test_config_dir)


def test_cwd_path():
    assert os.path.isdir('stonesoup/runmanager/tests/test_configs') is True


def test_read_json():

    test_json_data = rmc.read_json(test_json)
    assert type(test_json_data) is dict


def test_set_trackers():

    test_combo = [{'SingleTargetTracker.initiator.initiator.prior_state.num_particles': 500},
                  {'SingleTargetTracker.initiator.initiator.prior_state.num_particles': 540},
                  {'SingleTargetTracker.initiator.initiator.prior_state.num_particles': 580},
                  {'SingleTargetTracker.initiator.initiator.prior_state.num_particles': 620},
                  {'SingleTargetTracker.initiator.initiator.prior_state.num_particles': 660},
                  {'SingleTargetTracker.initiator.initiator.prior_state.num_particles': 700}]

    with open(test_config, 'r') as file:
        config_data = rmc.read_config_file(file)
    file.close()

    tracker = config_data[rmc.TRACKER]
    gt = config_data[rmc.GROUNDTRUTH]
    mm = config_data[rmc.METRIC_MANAGER]
    trackers, ground_truths, metric_managers = rmc.set_trackers(test_combo,
                                                                tracker, gt, mm)

    assert type(trackers) is list
    assert type(ground_truths) is list
    assert type(metric_managers) is list

    assert len(trackers) > 0
    assert "tracker" in str(type(trackers[0]))
    assert ground_truths[0] == trackers[0].detector.groundtruth
    assert "metricgenerator" in str(type(metric_managers[0]))


def test_set_trackers_edge_cases():

    empty_combo = []
    combo_no_path = [{'abc': 0}]

    with open(test_config, 'r') as file:
        config_data = rmc.read_config_file(file)
    file.close()

    tracker = config_data[rmc.TRACKER]
    gt = config_data[rmc.GROUNDTRUTH]
    mm = config_data[rmc.METRIC_MANAGER]
    # Empty combo dict
    trackers, ground_truths, metric_managers = rmc.set_trackers(empty_combo,
                                                                tracker, gt, mm)

    assert type(trackers) is list
    assert type(ground_truths) is list
    assert type(metric_managers) is list
    assert len(trackers) == 0
    assert len(ground_truths) == 0
    assert len(metric_managers) == 0

    # No path combo dict
    trackers, ground_truths, metric_managers = rmc.set_trackers(combo_no_path,
                                                                tracker, gt, mm)

    assert type(trackers) is list
    assert type(ground_truths) is list
    assert type(metric_managers) is list
    assert len(trackers) == 1
    assert len(ground_truths) == 1
    assert len(metric_managers) == 1


def test_set_param():

    with open(test_config, 'r') as file:
        config_data = rmc.read_config_file(file)
    file.close()

    tracker = config_data[rmc.TRACKER]

    test_split_path = ['initiator', 'initiator', 'prior_state', 'num_particles']
    test_value = 250

    assert test_split_path[-1] not in dir(tracker.initiator.initiator.prior_state)

    rmc.set_param(test_split_path, tracker, test_value)

    assert test_split_path[-1] in dir(tracker.initiator.initiator.prior_state)
    assert tracker.initiator.initiator.prior_state.num_particles is test_value


def test_set_param_edge_cases():
    empty_path = []
    one_path = ['a']
    test_value = 0

    with open(test_config, 'r') as file:
        config_data = rmc.read_config_file(file)
    file.close()

    tracker = config_data[rmc.TRACKER]
    # Empty path
    orig_tracker = tracker
    rmc.set_param(empty_path, tracker, test_value)  # Shouldn't do anything
    assert tracker is orig_tracker

    # Path with one element
    assert 'a' not in dir(tracker)
    rmc.set_param(one_path, tracker, test_value)
    assert 'a' in dir(tracker)
    assert tracker.a is test_value


def test_read_config_file():

    # Config with all tracker, grountruth, metric manager
    with open(test_config, 'r') as file:
        config_data = rmc.read_config_file(file)

    tracker = config_data[rmc.TRACKER]
    gt = config_data[rmc.GROUNDTRUTH]
    mm = config_data[rmc.METRIC_MANAGER]
    assert "tracker" in str(type(tracker))
    assert gt == tracker.detector.groundtruth
    assert "metricgenerator" in str(type(mm))
    file.close()


def test_read_config_file_nomm():

    # Config with tracker and groundtruth but no metric manager
    with open(test_config_nomm, 'r') as file:
        config_data = rmc.read_config_file(file)

    tracker = config_data[rmc.TRACKER]
    gt = config_data[rmc.GROUNDTRUTH]
    mm = config_data[rmc.METRIC_MANAGER]
    assert "tracker" in str(type(tracker))
    assert gt == tracker.detector.groundtruth
    assert mm is None
    file.close()


def test_read_config_file_nogt():

    # Config with tracker and metric manager but no groundtruth
    with open(test_config_nogt, 'r') as file:
        config_data = rmc.read_config_file(file)

    tracker = config_data[rmc.TRACKER]
    gt = config_data[rmc.GROUNDTRUTH]
    mm = config_data[rmc.METRIC_MANAGER]

    assert "tracker" in str(type(tracker))
    assert gt is None
    assert "metricgenerator" in str(type(mm))
    file.close()


def test_read_config_file_tracker_only():
    # Config with tracker only
    with open(test_config_trackeronly, 'r') as file:
        config_data = rmc.read_config_file(file)
    tracker = config_data[rmc.TRACKER]
    gt = config_data[rmc.GROUNDTRUTH]
    mm = config_data[rmc.METRIC_MANAGER]

    assert "tracker" in str(type(tracker))
    assert gt is None
    assert mm is None
    file.close()


def test_read_config_dir():
    result = rmc.read_config_dir(test_config_dir)
    assert type(result) is list


<<<<<<< HEAD
def test_read_config_dir_empty():
    result = rmc.read_config_dir('')
    assert result is None


def test_get_filepaths():
    file_path = rmc.get_filepaths(test_config_dir)
    assert type(file_path) is list


def test_get_filepaths_empty():
    file_path = rmc.get_filepaths('')
    assert len(file_path) == 0


def test_get_config_and_param_lists():
    files = rmc.get_filepaths(test_config_dir)
    pair = rmc.get_config_and_param_lists(files)
    assert type(pair) is list


def test_set_components_empty():
    config_data = rmc.set_components('')

    tracker = config_data[rmc.TRACKER]
    ground_truth = config_data[rmc.GROUNDTRUTH]
    metric_manager = config_data[rmc.METRIC_MANAGER]

    assert tracker is None
    assert ground_truth is None
    assert metric_manager is None


def test_set_components():
    config_data = rmc.set_components(test_config)

    tracker = config_data[rmc.TRACKER]
    ground_truth = config_data[rmc.GROUNDTRUTH]
    metric_manager = config_data[rmc.METRIC_MANAGER]

    assert "tracker" in str(type(tracker))
    assert ground_truth == tracker.detector.groundtruth
    assert "metricgenerator" in str(type(metric_manager))


def test_set_components_no_gt():
    config_data = rmc.set_components(test_config_nogt)

    tracker = config_data[rmc.TRACKER]
    ground_truth = config_data[rmc.GROUNDTRUTH]
    metric_manager = config_data[rmc.METRIC_MANAGER]

    assert "tracker" in str(type(tracker))
    assert ground_truth is None
    assert "metricgenerator" in str(type(metric_manager))


def test_set_components_no_gt_mm():
    config_data = rmc.set_components(test_config_trackeronly)

    tracker = config_data[rmc.TRACKER]
    ground_truth = config_data[rmc.GROUNDTRUTH]
    metric_manager = config_data[rmc.METRIC_MANAGER]

    assert "tracker" in str(type(tracker))
    assert ground_truth is None
    assert metric_manager is None


def test_set_components_no_mm():
    config_data = rmc.set_components(test_config_nomm)

    tracker = config_data[rmc.TRACKER]
    ground_truth = config_data[rmc.GROUNDTRUTH]
    metric_manager = config_data[rmc.METRIC_MANAGER]

    assert "tracker" in str(type(tracker))
    assert ground_truth == tracker.detector.groundtruth
    assert metric_manager is None
=======
    assert type(csv_data) is np.ndarray
    file.close()


def my_testmp_func(x, y):
    return x**y


def test_multiprocess():
    test_process_one = mp.Process(target=my_testmp_func, args=(2, 2))
    test_process_one.start()
    assert test_process_one.is_alive()
    test_process_one.join()
    assert not test_process_one.is_alive()

    test_process_two = mp.Process(target=my_testmp_func, args=(2, 3))
    test_process_three = mp.Process(target=my_testmp_func, args=(3, 2))

    test_process_two.start()
    test_process_three.start()

    assert test_process_two.is_alive()
    assert test_process_three.is_alive()

    test_process_two.join()
    assert not test_process_two.is_alive()
    test_process_three.join()
    assert not test_process_three.is_alive()


def test_multiprocess_pool():
    test_args = [[2, 2], [2, 3], [3, 2]]
    test_pool = mp.Pool(mp.cpu_count())

    test_mp_result = test_pool.starmap(my_testmp_func, test_args)
    assert test_mp_result == [4, 8, 9]
>>>>>>> 08f9bce7
<|MERGE_RESOLUTION|>--- conflicted
+++ resolved
@@ -206,7 +206,6 @@
     assert type(result) is list
 
 
-<<<<<<< HEAD
 def test_read_config_dir_empty():
     result = rmc.read_config_dir('')
     assert result is None
@@ -286,7 +285,7 @@
     assert "tracker" in str(type(tracker))
     assert ground_truth == tracker.detector.groundtruth
     assert metric_manager is None
-=======
+
     assert type(csv_data) is np.ndarray
     file.close()
 
@@ -323,4 +322,3 @@
 
     test_mp_result = test_pool.starmap(my_testmp_func, test_args)
     assert test_mp_result == [4, 8, 9]
->>>>>>> 08f9bce7
