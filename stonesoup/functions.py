# -*- coding: utf-8 -*-
"""Mathematical functions used within Stone Soup"""

import numpy as np
from copy import copy

from .types.numeric import Probability
from .types.array import StateVector, StateVectors, CovarianceMatrix


def tria(matrix):
    """Square Root Matrix Triangularization

    Given a rectangular square root matrix obtain a square lower-triangular
    square root matrix

    Parameters
    ==========
    matrix : numpy.ndarray
        A `n` by `m` matrix that is generally not square.

    Returns
    =======
    numpy.ndarray
        A square lower-triangular matrix.
    """
    _, upper_triangular = np.linalg.qr(matrix.T)
    lower_triangular = upper_triangular.T

    index = [col
             for col, val in enumerate(np.diag(lower_triangular))
             if val < 0]

    lower_triangular[:, index] *= -1

    return lower_triangular


def jacobian(fun, x):
    """Compute Jacobian through finite difference calculation

    Parameters
    ----------
    fun : function handle
        A (non-linear) transition function
        Must be of the form "y = fun(x)", where y can be a scalar or \
        :class:`numpy.ndarray` of shape `(Nd, 1)` or `(Nd,)`
    x : :class:`State`
        A state with state vector of shape `(Ns, 1)`

    Returns
    -------
    jac: :class:`numpy.ndarray` of shape `(Nd, Ns)`
        The computed Jacobian
    """

    ndim, _ = np.shape(x.state_vector)

    # For numerical reasons the step size needs to large enough. Aim for 1e-8
    # relative to spacing between floating point numbers for each dimension
    delta = 1e8*np.spacing(x.state_vector.astype(np.float_).ravel())
    # But at least 1e-8
    # TODO: Is this needed? If not, note special case at zero.
    delta[delta < 1e-8] = 1e-8

    f1 = np.atleast_2d(fun(x))
    nrows, _ = np.shape(f1)

    x2 = copy(x)  # Create a clone of the input
    F2 = np.empty((nrows, ndim))
    X1 = np.tile(x.state_vector, ndim)+np.eye(ndim)*delta

    for col in range(0, X1.shape[1]):
        x2.state_vector = X1[:, [col]]
        F2[:, [col]] = fun(x2)

    jac = np.divide(F2-f1, delta)
    return jac.astype(np.float_)


def gauss2sigma(state, alpha=1.0, beta=2.0, kappa=None):
    """
    Approximate a given distribution to a Gaussian, using a
    deterministically selected set of sigma points.

    Parameters
    ----------
    state : :class:`~State`
        A state object capable of returning a :class:`~.StateVector` of
        shape `(Ns, 1)` representing the Gaussian mean and a
        :class:`~.CovarianceMatrix` of shape `(Ns, Ns)` which is the
        covariance of the distribution
    alpha : float, optional
        Spread of the sigma points. Typically `1e-3`.
        (default is 1)
    beta : float, optional
        Used to incorporate prior knowledge of the distribution
        2 is optimal if the state is normally distributed.
        (default is 2)
    kappa : float, optional
        Secondary spread scaling parameter
        (default is calculated as `3-Ns`)

    Returns
    -------
    : :class:`list` of length `2*Ns+1`
        An list of States containing the locations of the sigma points.
        Note that only the :attr:`state_vector` attribute in these
        States will be meaningful. Other quantities, like :attr:`covar`
        will be inherited from the input and don't really make sense
        for a sigma point.
    : :class:`numpy.ndarray` of shape `(2*Ns+1,)`
        An array containing the sigma point mean weights
    : :class:`numpy.ndarray` of shape `(2*Ns+1,)`
        An array containing the sigma point covariance weights
    """

    ndim_state = np.shape(state.state_vector)[0]

    if kappa is None:
        kappa = 3.0 - ndim_state

    # Compute Square Root matrix via Colesky decomp.
    sqrt_sigma = np.linalg.cholesky(state.covar)

    # Calculate scaling factor for all off-center points
    alpha2 = np.power(alpha, 2)
    lamda = alpha2 * (ndim_state + kappa) - ndim_state
    c = ndim_state + lamda

    # Calculate sigma point locations
    sigma_points = StateVectors([state.state_vector for _ in range(2 * ndim_state + 1)])

    # Cast dtype from int to float to avoid rounding errors
    if np.issubdtype(sigma_points.dtype, np.integer):
        sigma_points = sigma_points.astype(float)

    # Can't use in place addition/subtraction as casting issues may arise when mixing float/int
    sigma_points[:, 1:(ndim_state + 1)] = \
        sigma_points[:, 1:(ndim_state + 1)] + sqrt_sigma*np.sqrt(c)
    sigma_points[:, (ndim_state + 1):] = \
        sigma_points[:, (ndim_state + 1):] - sqrt_sigma*np.sqrt(c)

    # Put these sigma points into s State object list
    sigma_points_states = []
    for sigma_point in sigma_points.T:
        state_copy = copy(state)
        state_copy.state_vector = StateVector(sigma_point)
        sigma_points_states.append(state_copy)

    # Calculate weights
    mean_weights = np.ones(2 * ndim_state + 1)
    mean_weights[0] = lamda / c
    mean_weights[1:] = 0.5 / c
    covar_weights = np.copy(mean_weights)
    covar_weights[0] = lamda / c + (1 - alpha2 + beta)

    return sigma_points_states, mean_weights, covar_weights


def sigma2gauss(sigma_points, mean_weights, covar_weights, covar_noise=None):
    """Calculate estimated mean and covariance from a given set of sigma points

    Parameters
    ----------
    sigma_points : :class:`~.StateVectors` of shape `(Ns, 2*Ns+1)`
        An array containing the locations of the sigma points
    mean_weights : :class:`numpy.ndarray` of shape `(2*Ns+1,)`
        An array containing the sigma point mean weights
    covar_weights : :class:`numpy.ndarray` of shape `(2*Ns+1,)`
        An array containing the sigma point covariance weights
    covar_noise : :class:`~.CovarianceMatrix` of shape `(Ns, Ns)`, optional
        Additive noise covariance matrix
        (default is `None`)

    Returns
    -------
    : :class:`~.StateVector` of shape `(Ns, 1)`
        Calculated mean
    : :class:`~.CovarianceMatrix` of shape `(Ns, Ns)`
        Calculated covariance
    """
    mean = np.average(sigma_points, axis=1, weights=mean_weights)

    points_diff = sigma_points - mean

    covar = points_diff@(np.diag(covar_weights))@(points_diff.T)
    if covar_noise is not None:
        covar = covar + covar_noise
    return mean.view(StateVector), covar.view(CovarianceMatrix)


def unscented_transform(sigma_points_states, mean_weights, covar_weights,
                        fun, points_noise=None, covar_noise=None):
    """
    Apply the Unscented Transform to a set of sigma points

    Apply f to points (with secondary argument points_noise, if available),
    then approximate the resulting mean and covariance. If sigma_noise is
    available, treat it as additional variance due to additive noise.

    Parameters
    ----------
    sigma_points : :class:`~.StateVectors` of shape `(Ns, 2*Ns+1)`
        An array containing the locations of the sigma points
    mean_weights : :class:`numpy.ndarray` of shape `(2*Ns+1,)`
        An array containing the sigma point mean weights
    covar_weights : :class:`numpy.ndarray` of shape `(2*Ns+1,)`
        An array containing the sigma point covariance weights
    fun : function handle
        A (non-linear) transition function
        Must be of the form "y = fun(x,w)", where y can be a scalar or \
        :class:`numpy.ndarray` of shape `(Ns, 1)` or `(Ns,)`
    covar_noise : :class:`~.CovarianceMatrix` of shape `(Ns, Ns)`, optional
        Additive noise covariance matrix
        (default is `None`)
    points_noise : :class:`numpy.ndarray` of shape `(Ns, 2*Ns+1,)`, optional
        points to pass into f's second argument
        (default is `None`)

    Returns
    -------
    : :class:`~.StateVector` of shape `(Ns, 1)`
        Transformed mean
    : :class:`~.CovarianceMatrix` of shape `(Ns, Ns)`
        Transformed covariance
    : :class:`~.CovarianceMatrix` of shape `(Ns,Nm)`
        Calculated cross-covariance matrix
    : :class:`~.StateVectors` of shape `(Ns, 2*Ns+1)`
        An array containing the locations of the transformed sigma points
    : :class:`numpy.ndarray` of shape `(2*Ns+1,)`
        An array containing the transformed sigma point mean weights
    : :class:`numpy.ndarray` of shape `(2*Ns+1,)`
        An array containing the transformed sigma point covariance weights
    """
    # Reconstruct the sigma_points matrix
    sigma_points = StateVectors([
        sigma_points_state.state_vector for sigma_points_state in sigma_points_states])

    # Transform points through f
    if points_noise is None:
        sigma_points_t = StateVectors([
            fun(sigma_points_state) for sigma_points_state in sigma_points_states])
    else:
        sigma_points_t = StateVectors([
            fun(sigma_points_state, points_noise)
            for sigma_points_state, point_noise in zip(sigma_points_states, points_noise.T)])

    # Calculate mean and covariance approximation
    mean, covar = sigma2gauss(sigma_points_t, mean_weights, covar_weights, covar_noise)

    # Calculate cross-covariance
    cross_covar = (
        (sigma_points-sigma_points[:, 0:1]) @ np.diag(mean_weights) @ (sigma_points_t-mean).T
    ).view(CovarianceMatrix)

    return mean, covar, cross_covar, sigma_points_t, mean_weights, covar_weights


def cart2pol(x, y):
    """Convert Cartesian coordinates to Polar

    Parameters
    ----------
    x: float
        The x coordinate
    y: float
        the y coordinate

    Returns
    -------
    (float, float)
        A tuple of the form `(range, bearing)`

    """

    rho = np.sqrt(x**2 + y**2)
    phi = np.arctan2(y, x)
    return (rho, phi)


def cart2sphere(x, y, z):
    """Convert Cartesian coordinates to Spherical

    Parameters
    ----------
    x: float
        The x coordinate
    y: float
        the y coordinate
    z: float
        the z coordinate

    Returns
    -------
    (float, float, float)
        A tuple of the form `(range, bearing, elevation)`
        bearing and elevation in radians. Elevation is measured from x, y plane

    """

    rho = np.sqrt(x**2 + y**2 + z**2)
    phi = np.arctan2(y, x)
    theta = np.arcsin(z/rho)
    return (rho, phi, theta)


def cart2angles(x, y, z):
    """Convert Cartesian coordinates to Angles

    Parameters
    ----------
    x: float
        The x coordinate
    y: float
        the y coordinate
    z: float
        the z coordinate

    Returns
    -------
    (float, float)
        A tuple of the form `(bearing, elevation)`
        bearing and elevation in radians. Elevation is measured from x, y plane

    """
    _, phi, theta = cart2sphere(x, y, z)
    return (phi, theta)


def pol2cart(rho, phi):
    """Convert Polar coordinates to Cartesian

    Parameters
    ----------
    rho: float
        Range(a.k.a. radial distance)
    phi: float
        Bearing, expressed in radians

    Returns
    -------
    (float, float)
        A tuple of the form `(x, y)`
    """

    x = rho * np.cos(phi)
    y = rho * np.sin(phi)
    return (x, y)


def sphere2cart(rho, phi, theta):
    """Convert Polar coordinates to Cartesian

    Parameters
    ----------
    rho: float
        Range(a.k.a. radial distance)
    phi: float
        Bearing, expressed in radians
    theta: float
        Elevation expressed in radians, measured from x, y plane

    Returns
    -------
    (float, float, float)
        A tuple of the form `(x, y, z)`
    """

    x = rho * np.cos(phi) * np.cos(theta)
    y = rho * np.sin(phi) * np.cos(theta)
    z = rho * np.sin(theta)
    return (x, y, z)


def rotx(theta):
    r"""Rotation matrix for rotations around x-axis

    For a given rotation angle: :math:`\theta`, this function evaluates \
    and returns the rotation matrix:

    .. math:: R_{x}(\theta) = \begin{bmatrix}
                        1 & 0 & 0 \\
                        0 & cos(\theta) & -sin(\theta) \\
                        0 & sin(\theta) & cos(\theta)
                        \end{bmatrix}
       :label: Rx

    Parameters
    ----------
    theta: Union[float, np.ndarray]
        Rotation angle specified as a real-valued number or an \
        :class:`np.ndarray` of reals. The rotation angle is positive if the \
        rotation is in the clockwise direction when viewed by an observer \
        looking down the x-axis towards the origin. Angle units are in radians.

    Returns
    -------
    : :class:`numpy.ndarray` of shape (3, 3) or (3, 3, n) for array input
        Rotation matrix around x-axis of the form :eq:`Rx`.
    """

    c, s = np.cos(theta), np.sin(theta)
    zero = np.zeros_like(theta)
    one = np.ones_like(theta)
    return np.array([[one, zero, zero],
                     [zero, c, -s],
                     [zero, s, c]])


def roty(theta):
    r"""Rotation matrix for rotations around y-axis

    For a given rotation angle: :math:`\theta`, this function evaluates \
    and returns the rotation matrix:

    .. math::
        R_{y}(\theta) = \begin{bmatrix}
                        cos(\theta) & 0 & sin(\theta) \\
                        0 & 1 & 0 \\
                        - sin(\theta) & 0 & cos(\theta)
                        \end{bmatrix}
       :label: Ry

    Parameters
    ----------
    theta: Union[float, np.ndarray]
        Rotation angle specified as a real-valued number or an \
        :class:`np.ndarray` of reals. The rotation angle is positive if the \
        rotation is in the clockwise direction when viewed by an observer \
        looking down the y-axis towards the origin. Angle units are in radians.

    Returns
    -------
    : :class:`numpy.ndarray` of shape (3, 3) or (3, 3, n) for array input
        Rotation matrix around y-axis of the form :eq:`Ry`.
    """

    c, s = np.cos(theta), np.sin(theta)
    zero = np.zeros_like(theta)
    one = np.ones_like(theta)
    return np.array([[c, zero, s],
                     [zero, one, zero],
                     [-s, zero, c]])


def rotz(theta):
    r"""Rotation matrix for rotations around z-axis

    For a given rotation angle: :math:`\theta`, this function evaluates \
    and returns the rotation matrix:

    .. math::
        R_{z}(\theta) = \begin{bmatrix}
                        cos(\theta) & -sin(\theta) & 0 \\
                        sin(\theta) & cos(\theta) & 0 \\
                        0 & 0 & 1
                        \end{bmatrix}
       :label: Rz

    Parameters
    ----------
    theta: Union[float, np.ndarray]
        Rotation angle specified as a real-valued number or an \
        :class:`np.ndarray` of reals. The rotation angle is positive if the \
        rotation is in the clockwise direction when viewed by an observer \
        looking down the z-axis towards the origin. Angle units are in radians.

    Returns
    -------
    : :class:`numpy.ndarray` of shape (3, 3) or (3, 3, n) for array input
        Rotation matrix around z-axis of the form :eq:`Rz`.
    """

    c, s = np.cos(theta), np.sin(theta)
    zero = np.zeros_like(theta)
    one = np.ones_like(theta)
    return np.array([[c, -s, zero],
                     [s, c, zero],
                     [zero, zero, one]])


def gm_reduce_single(means, covars, weights):
    """Reduce mixture of multi-variate Gaussians to single Gaussian

    Parameters
    ----------
    means : :class:`~.StateVectors`
        The means of the GM components
    covars : np.array of shape (num_dims, num_dims, num_components)
        The covariance matrices of the GM components
    weights : np.array of shape (num_components,)
        The weights of the GM components

    Returns
    -------
    : :class:`~.StateVector`
        The mean of the reduced/single Gaussian
    : :class:`~.CovarianceMatrix`
        The covariance of the reduced/single Gaussian
    """
    # Normalise weights such that they sum to 1
    weights = weights/Probability.sum(weights)

    # Calculate mean
    mean = np.average(means, axis=1, weights=weights)

    # Calculate covar
    delta_means = means - mean
    covar = np.sum(covars*weights, axis=2, dtype=np.float_) + weights*delta_means@delta_means.T

    return mean.view(StateVector), covar.view(CovarianceMatrix)


def mod_bearing(x):
    r"""Calculates the modulus of a bearing. Bearing angles are within the \
    range :math:`-\pi` to :math:`\pi`.

    Parameters
    ----------
    x: float
        bearing angle in radians

    Returns
    -------
    float
        Angle in radians in the range math: :math:`-\pi` to :math:`+\pi`
    """

    x = (x+np.pi) % (2.0*np.pi)-np.pi

    return x


def mod_elevation(x):
    r"""Calculates the modulus of an elevation angle. Elevation angles \
    are within the range :math:`-\pi/2` to :math:`\pi/2`.

    Parameters
    ----------
    x: float
        elevation angle in radians

    Returns
    -------
    float
        Angle in radians in the range math: :math:`-\pi/2` to :math:`+\pi/2`
    """
    x = x % (2*np.pi)  # limit to 2*pi
    N = x//(np.pi/2)   # Count # of 90 deg multiples
    if N == 1:
        x = np.pi - x
    elif N == 2:
        x = np.pi - x
    elif N == 3:
        x = x - 2.0 * np.pi
    return x


def dotproduct(a, b):
    r"""A convenience function that saves having to remember a lot of
    counterintuitive formatting stuff inflicted on us by numpy.

    The result for vectors of length :math:`n` is
    :math:`\Sigma_i^n a_i b_i`.

    Inputs are state vectors, i.e. the second dimension is 1

    Parameters
    ----------
    a, b : StateVector, StateVector
        Two column vectors of equal length

    Returns
    -------
    : float
        A scalar value representing the dot product of the vectors.
    """
    if np.shape(a)[1] != 1 or np.shape(b)[1] != 1 or np.ndim(a) != 2 or \
            np.ndim(b) != 2:
        raise ValueError("Inputs must be column vectors")

    if np.shape(a)[0] != np.shape(b)[0]:
        raise ValueError("Input vectors must be the same length")

    out = 0
    for a_i, b_i in zip(a, b):
        out += a_i*b_i

<<<<<<< HEAD
    return out


def crossproduct(a, b):
    r"""A convenience function that saves having to remember a lot of
    counterintuitive formatting stuff inflicted on us by numpy.

    The result is valid for state vectors of dimension (3,1) and is

    .. math:

        \bigbracket{ a_2 b_3 - a_3 b_2, \\
                     a_3 b_1 - a_1 b_3, \\
                     a_1 b2 - a_2 b_1 }

    Parameters
    ----------
    a, b : StateVector, StateVector
        Two state vectors of dimension (3, 1)

    Returns
    -------
    : StateVector
        Column vector of dimension (3, 1)

    """
    if np.shape(a)[0] != 3 or np.shape(b)[0] != 3 or np.shape(a)[1] != 1 or \
            np.shape(b)[1] != 1:
        raise ValueError("Inputs must be column vectors")

    return StateVector([a[1]*b[2] - b[1]*a[2],
                        a[2]*b[0] - b[2]*a[0],
                        a[0]*b[1] - b[0]*a[1]])
=======
    return out
>>>>>>> 97ec61c1
<|MERGE_RESOLUTION|>--- conflicted
+++ resolved
@@ -180,6 +180,7 @@
     : :class:`~.CovarianceMatrix` of shape `(Ns, Ns)`
         Calculated covariance
     """
+
     mean = np.average(sigma_points, axis=1, weights=mean_weights)
 
     points_diff = sigma_points - mean
@@ -587,40 +588,4 @@
     for a_i, b_i in zip(a, b):
         out += a_i*b_i
 
-<<<<<<< HEAD
-    return out
-
-
-def crossproduct(a, b):
-    r"""A convenience function that saves having to remember a lot of
-    counterintuitive formatting stuff inflicted on us by numpy.
-
-    The result is valid for state vectors of dimension (3,1) and is
-
-    .. math:
-
-        \bigbracket{ a_2 b_3 - a_3 b_2, \\
-                     a_3 b_1 - a_1 b_3, \\
-                     a_1 b2 - a_2 b_1 }
-
-    Parameters
-    ----------
-    a, b : StateVector, StateVector
-        Two state vectors of dimension (3, 1)
-
-    Returns
-    -------
-    : StateVector
-        Column vector of dimension (3, 1)
-
-    """
-    if np.shape(a)[0] != 3 or np.shape(b)[0] != 3 or np.shape(a)[1] != 1 or \
-            np.shape(b)[1] != 1:
-        raise ValueError("Inputs must be column vectors")
-
-    return StateVector([a[1]*b[2] - b[1]*a[2],
-                        a[2]*b[0] - b[2]*a[0],
-                        a[0]*b[1] - b[0]*a[1]])
-=======
-    return out
->>>>>>> 97ec61c1
+    return out