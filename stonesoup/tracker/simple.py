# -*- coding: utf-8 -*-
import numpy as np

from .base import Tracker
from ..base import Property
from ..dataassociator import DataAssociator
from ..deleter import Deleter
from ..reader import DetectionReader
from ..initiator import Initiator
from ..updater import Updater
from ..types.array import StateVectors
from ..types.prediction import GaussianStatePrediction
from ..types.update import GaussianStateUpdate
from ..functions import gm_reduce_single
<<<<<<< HEAD
from stonesoup.buffered_generator import BufferedGenerator
from .base import Tracker
=======
>>>>>>> 9c0b6f39


class SingleTargetTracker(Tracker):
    """A simple single target tracker.

    Track a single object using Stone Soup components. The tracker works by
    first calling the :attr:`data_associator` with the active track, and then
    either updating the track state with the result of the :attr:`updater` if
    a detection is associated, or with the prediction if no detection is
    associated to the track. The track is then checked for deletion by the
    :attr:`deleter`, and if deleted the :attr:`initiator` is called to generate
    a new track. Similarly if no track is present (i.e. tracker is initialised
    or deleted in previous iteration), only the :attr:`initiator` is called.

    Parameters
    ----------

    Attributes
    ----------
    track : :class:`~.Track`
        Current track being maintained. Also accessible as the sole item in
        :attr:`tracks`
    """
    initiator: Initiator = Property(doc="Initiator used to initialise the track.")
    deleter: Deleter = Property(doc="Deleter used to delete the track")
    detector: DetectionReader = Property(doc="Detector used to generate detection objects.")
    data_associator: DataAssociator = Property(
        doc="Association algorithm to pair predictions to detections")
    updater: Updater = Property(doc="Updater used to update the track object to the new state.")

    def __init__(self, *args, **kwargs):
        super().__init__(*args, **kwargs)
        self._track = None

    @property
    def tracks(self):
<<<<<<< HEAD
        return {self._track} if self._track else set()
=======
        return {self.track} if self.track else set()
>>>>>>> 9c0b6f39

    def __iter__(self):
        self.detector_iter = iter(self.detector)
        return super().__iter__()
<<<<<<< HEAD

    def __next__(self):
        time, detections = next(self.detector_iter)
        if self._track is not None:
            associations = self.data_associator.associate(
                self.tracks, detections, time)
            if associations[self._track]:
                state_post = self.updater.update(associations[self._track])
                self._track.append(state_post)
            else:
                self._track.append(
                    associations[self._track].prediction)

        if self._track is None or self.deleter.delete_tracks(self.tracks):
            new_tracks = self.initiator.initiate(detections)
            if new_tracks:
                self._track = new_tracks.pop()
            else:
                self._track = None
=======

    def __next__(self):
        self.track = None
        time, detections = next(self.detector_iter)
        if self.track is not None:
            associations = self.data_associator.associate(
                self.tracks, detections, time)
            if associations[self.track]:
                state_post = self.updater.update(associations[self.track])
                self.track.append(state_post)
            else:
                self.track.append(
                    associations[self.track].prediction)

        if self.track is None or self.deleter.delete_tracks(self.tracks):
            new_tracks = self.initiator.initiate(detections)
            if new_tracks:
                self.track = new_tracks.pop()
            else:
                self.track = None
>>>>>>> 9c0b6f39

        return time, self.tracks


class MultiTargetTracker(Tracker):
    """A simple multi target tracker.

    Track multiple objects using Stone Soup components. The tracker works by
    first calling the :attr:`data_associator` with the active tracks, and then
    either updating the track state with the result of the :attr:`updater` if
    a detection is associated, or with the prediction if no detection is
    associated to the track. Tracks are then checked for deletion by the
    :attr:`deleter`, and remaining unassociated detections are passed to the
    :attr:`initiator` to generate new tracks.

    Parameters
    ----------
    """
    initiator: Initiator = Property(doc="Initiator used to initialise the track.")
    deleter: Deleter = Property(doc="Initiator used to initialise the track.")
    detector: DetectionReader = Property(doc="Detector used to generate detection objects.")
    data_associator: DataAssociator = Property(
        doc="Association algorithm to pair predictions to detections")
    updater: Updater = Property(doc="Updater used to update the track object to the new state.")

    def __init__(self, *args, **kwargs):
        super().__init__(*args, **kwargs)
        self._tracks = set()

    @property
    def tracks(self):
        return self._tracks

    def __iter__(self):
        self.detector_iter = iter(self.detector)
        return super().__iter__()

    def __next__(self):
<<<<<<< HEAD
        time, detections = next(self.detector_iter)

        associations = self.data_associator.associate(
            self.tracks, detections, time)
        associated_detections = set()
        for track, hypothesis in associations.items():
            if hypothesis:
                state_post = self.updater.update(hypothesis)
                track.append(state_post)
                associated_detections.add(hypothesis.measurement)
            else:
                track.append(hypothesis.prediction)

        self._tracks -= self.deleter.delete_tracks(self.tracks)
        self._tracks |= self.initiator.initiate(
            detections - associated_detections)

=======

        time, detections = next(self.detector_iter)

        associations = self.data_associator.associate(
            self.tracks, detections, time)
        associated_detections = set()
        for track, hypothesis in associations.items():
            if hypothesis:
                state_post = self.updater.update(hypothesis)
                track.append(state_post)
                associated_detections.add(hypothesis.measurement)
            else:
                track.append(hypothesis.prediction)

        self._tracks -= self.deleter.delete_tracks(self.tracks)
        self._tracks |= self.initiator.initiate(
            detections - associated_detections)

>>>>>>> 9c0b6f39
        return time, self.tracks


class MultiTargetMixtureTracker(Tracker):
    """A simple multi target tracker that receives associations from a
    (Gaussian) Mixture associator.

    Track multiple objects using Stone Soup components. The tracker works by
    first calling the :attr:`data_associator` with the active tracks, and then
    either updating the track state with the result of the
    :attr:`data_associator` that reduces the (Gaussian) Mixture of all
    possible track-detection associations, or with the prediction if no
    detection is associated to the track. Tracks are then checked for deletion
    by the :attr:`deleter`, and remaining unassociated detections are passed
    to the :attr:`initiator` to generate new tracks.

    Parameters
    ----------
    """
    initiator: Initiator = Property(doc="Initiator used to initialise the track.")
    deleter: Deleter = Property(doc="Initiator used to initialise the track.")
    detector: DetectionReader = Property(doc="Detector used to generate detection objects.")
    data_associator: DataAssociator = Property(
        doc="Association algorithm to pair predictions to detections")
    updater: Updater = Property(doc="Updater used to update the track object to the new state.")

    def __init__(self, *args, **kwargs):
        super().__init__(*args, **kwargs)
        self._tracks = set()

    @property
    def tracks(self):
        return self._tracks

    def __iter__(self):
        self.detector_iter = iter(self.detector)
        return super().__iter__()

    def __next__(self):
        time, detections = next(self.detector_iter)

        associations = self.data_associator.associate(
            self.tracks, detections, time)
        unassociated_detections = set(detections)
        for track, multihypothesis in associations.items():

            # calculate each Track's state as a Gaussian Mixture of
            # its possible associations with each detection, then
            # reduce the Mixture to a single Gaussian State
            posterior_states = []
            posterior_state_weights = []
            for hypothesis in multihypothesis:
                if not hypothesis:
                    posterior_states.append(hypothesis.prediction)
                else:
                    posterior_states.append(
                        self.updater.update(hypothesis))
                posterior_state_weights.append(
                    hypothesis.probability)

            means = StateVectors([state.state_vector for state in posterior_states])
            covars = np.stack([state.covar for state in posterior_states], axis=2)
            weights = np.asarray(posterior_state_weights)

            post_mean, post_covar = gm_reduce_single(means, covars, weights)

            missed_detection_weight = next(hyp.weight for hyp in multihypothesis if not hyp)

            # Check if at least one reasonable measurement...
            if any(hypothesis.weight > missed_detection_weight
                   for hypothesis in multihypothesis):
                # ...and if so use update type
                track.append(GaussianStateUpdate(
                    post_mean, post_covar,
                    multihypothesis,
                    multihypothesis[0].measurement.timestamp))
            else:
                # ...and if not, treat as a prediction
                track.append(GaussianStatePrediction(
                    post_mean, post_covar,
                    multihypothesis[0].prediction.timestamp))

            # any detections in multihypothesis that had an
            # association score (weight) lower than or equal to the
            # association score of "MissedDetection" is considered
            # unassociated - candidate for initiating a new Track
            for hyp in multihypothesis:
                if hyp.weight > missed_detection_weight:
                    if hyp.measurement in unassociated_detections:
                        unassociated_detections.remove(hyp.measurement)

        self._tracks -= self.deleter.delete_tracks(self.tracks)
        self._tracks |= self.initiator.initiate(
            unassociated_detections)

        return time, self.tracks<|MERGE_RESOLUTION|>--- conflicted
+++ resolved
@@ -12,11 +12,6 @@
 from ..types.prediction import GaussianStatePrediction
 from ..types.update import GaussianStateUpdate
 from ..functions import gm_reduce_single
-<<<<<<< HEAD
-from stonesoup.buffered_generator import BufferedGenerator
-from .base import Tracker
-=======
->>>>>>> 9c0b6f39
 
 
 class SingleTargetTracker(Tracker):
@@ -53,16 +48,11 @@
 
     @property
     def tracks(self):
-<<<<<<< HEAD
         return {self._track} if self._track else set()
-=======
-        return {self.track} if self.track else set()
->>>>>>> 9c0b6f39
 
     def __iter__(self):
         self.detector_iter = iter(self.detector)
         return super().__iter__()
-<<<<<<< HEAD
 
     def __next__(self):
         time, detections = next(self.detector_iter)
@@ -82,28 +72,6 @@
                 self._track = new_tracks.pop()
             else:
                 self._track = None
-=======
-
-    def __next__(self):
-        self.track = None
-        time, detections = next(self.detector_iter)
-        if self.track is not None:
-            associations = self.data_associator.associate(
-                self.tracks, detections, time)
-            if associations[self.track]:
-                state_post = self.updater.update(associations[self.track])
-                self.track.append(state_post)
-            else:
-                self.track.append(
-                    associations[self.track].prediction)
-
-        if self.track is None or self.deleter.delete_tracks(self.tracks):
-            new_tracks = self.initiator.initiate(detections)
-            if new_tracks:
-                self.track = new_tracks.pop()
-            else:
-                self.track = None
->>>>>>> 9c0b6f39
 
         return time, self.tracks
 
@@ -142,7 +110,6 @@
         return super().__iter__()
 
     def __next__(self):
-<<<<<<< HEAD
         time, detections = next(self.detector_iter)
 
         associations = self.data_associator.associate(
@@ -160,26 +127,6 @@
         self._tracks |= self.initiator.initiate(
             detections - associated_detections)
 
-=======
-
-        time, detections = next(self.detector_iter)
-
-        associations = self.data_associator.associate(
-            self.tracks, detections, time)
-        associated_detections = set()
-        for track, hypothesis in associations.items():
-            if hypothesis:
-                state_post = self.updater.update(hypothesis)
-                track.append(state_post)
-                associated_detections.add(hypothesis.measurement)
-            else:
-                track.append(hypothesis.prediction)
-
-        self._tracks -= self.deleter.delete_tracks(self.tracks)
-        self._tracks |= self.initiator.initiate(
-            detections - associated_detections)
-
->>>>>>> 9c0b6f39
         return time, self.tracks
 
 
