# -*- coding: utf-8 -*-
import numpy as np

from .base import Tracker
from ..base import Property
from ..dataassociator import DataAssociator
from ..deleter import Deleter
from ..reader import DetectionReader
from ..initiator import Initiator
from ..updater import Updater
from ..types.array import StateVectors
from ..types.prediction import GaussianStatePrediction
from ..types.update import GaussianStateUpdate
from ..functions import gm_reduce_single


class SingleTargetTracker(Tracker):
    """A simple single target tracker.

    Track a single object using Stone Soup components. The tracker works by
    first calling the :attr:`data_associator` with the active track, and then
    either updating the track state with the result of the :attr:`updater` if
    a detection is associated, or with the prediction if no detection is
    associated to the track. The track is then checked for deletion by the
    :attr:`deleter`, and if deleted the :attr:`initiator` is called to generate
    a new track. Similarly if no track is present (i.e. tracker is initialised
    or deleted in previous iteration), only the :attr:`initiator` is called.

    Parameters
    ----------

    Attributes
    ----------
    track : :class:`~.Track`
        Current track being maintained. Also accessible as the sole item in
        :attr:`tracks`
    """
    initiator: Initiator = Property(doc="Initiator used to initialise the track.")
    deleter: Deleter = Property(doc="Deleter used to delete the track")
    detector: DetectionReader = Property(doc="Detector used to generate detection objects.")
    data_associator: DataAssociator = Property(
        doc="Association algorithm to pair predictions to detections")
    updater: Updater = Property(doc="Updater used to update the track object to the new state.")

    def __init__(self, *args, **kwargs):
        super().__init__(*args, **kwargs)
        self._track = None

    @property
    def tracks(self):
        return {self._track} if self._track else set()

<<<<<<< HEAD
    def __iter__(self):
        self.detector_iter = iter(self.detector)
        return super().__iter__()

    def __next__(self):
        time, detections = next(self.detector_iter)
        if self._track is not None:
            associations = self.data_associator.associate(
                self.tracks, detections, time)
            if associations[self._track]:
                state_post = self.updater.update(associations[self._track])
                self._track.append(state_post)
            else:
                self._track.append(
                    associations[self._track].prediction)

        if self._track is None or self.deleter.delete_tracks(self.tracks):
            new_tracks = self.initiator.initiate(detections)
            if new_tracks:
                self._track = new_tracks.pop()
            else:
                self._track = None
=======
            if track is None or self.deleter.delete_tracks({track}):
                new_tracks = self.initiator.initiate(detections, time)
                if new_tracks:
                    track = new_tracks.pop()
                else:
                    track = None
>>>>>>> 463d852e

        return time, self.tracks


class MultiTargetTracker(Tracker):
    """A simple multi target tracker.

    Track multiple objects using Stone Soup components. The tracker works by
    first calling the :attr:`data_associator` with the active tracks, and then
    either updating the track state with the result of the :attr:`updater` if
    a detection is associated, or with the prediction if no detection is
    associated to the track. Tracks are then checked for deletion by the
    :attr:`deleter`, and remaining unassociated detections are passed to the
    :attr:`initiator` to generate new tracks.

    Parameters
    ----------
    """
    initiator: Initiator = Property(doc="Initiator used to initialise the track.")
    deleter: Deleter = Property(doc="Initiator used to initialise the track.")
    detector: DetectionReader = Property(doc="Detector used to generate detection objects.")
    data_associator: DataAssociator = Property(
        doc="Association algorithm to pair predictions to detections")
    updater: Updater = Property(doc="Updater used to update the track object to the new state.")

    def __init__(self, *args, **kwargs):
        super().__init__(*args, **kwargs)
        self._tracks = set()

    @property
    def tracks(self):
        return self._tracks

    def __iter__(self):
        self.detector_iter = iter(self.detector)
        return super().__iter__()

    def __next__(self):
        time, detections = next(self.detector_iter)

        associations = self.data_associator.associate(
            self.tracks, detections, time)
        associated_detections = set()
        for track, hypothesis in associations.items():
            if hypothesis:
                state_post = self.updater.update(hypothesis)
                track.append(state_post)
                associated_detections.add(hypothesis.measurement)
            else:
                track.append(hypothesis.prediction)

<<<<<<< HEAD
        self._tracks -= self.deleter.delete_tracks(self.tracks)
        self._tracks |= self.initiator.initiate(
            detections - associated_detections)
=======
            tracks -= self.deleter.delete_tracks(tracks)
            tracks |= self.initiator.initiate(detections - associated_detections, time)
>>>>>>> 463d852e

        return time, self.tracks


class MultiTargetMixtureTracker(Tracker):
    """A simple multi target tracker that receives associations from a
    (Gaussian) Mixture associator.

    Track multiple objects using Stone Soup components. The tracker works by
    first calling the :attr:`data_associator` with the active tracks, and then
    either updating the track state with the result of the
    :attr:`data_associator` that reduces the (Gaussian) Mixture of all
    possible track-detection associations, or with the prediction if no
    detection is associated to the track. Tracks are then checked for deletion
    by the :attr:`deleter`, and remaining unassociated detections are passed
    to the :attr:`initiator` to generate new tracks.

    Parameters
    ----------
    """
    initiator: Initiator = Property(doc="Initiator used to initialise the track.")
    deleter: Deleter = Property(doc="Initiator used to initialise the track.")
    detector: DetectionReader = Property(doc="Detector used to generate detection objects.")
    data_associator: DataAssociator = Property(
        doc="Association algorithm to pair predictions to detections")
    updater: Updater = Property(doc="Updater used to update the track object to the new state.")

    def __init__(self, *args, **kwargs):
        super().__init__(*args, **kwargs)
        self._tracks = set()

    @property
    def tracks(self):
        return self._tracks

    def __iter__(self):
        self.detector_iter = iter(self.detector)
        return super().__iter__()

    def __next__(self):
        time, detections = next(self.detector_iter)

        associations = self.data_associator.associate(
            self.tracks, detections, time)
        unassociated_detections = set(detections)
        for track, multihypothesis in associations.items():

            # calculate each Track's state as a Gaussian Mixture of
            # its possible associations with each detection, then
            # reduce the Mixture to a single Gaussian State
            posterior_states = []
            posterior_state_weights = []
            for hypothesis in multihypothesis:
                if not hypothesis:
                    posterior_states.append(hypothesis.prediction)
                else:
<<<<<<< HEAD
                    posterior_states.append(
                        self.updater.update(hypothesis))
                posterior_state_weights.append(
                    hypothesis.probability)

            means = StateVectors([state.state_vector for state in posterior_states])
            covars = np.stack([state.covar for state in posterior_states], axis=2)
            weights = np.asarray(posterior_state_weights)

            post_mean, post_covar = gm_reduce_single(means, covars, weights)

            missed_detection_weight = next(hyp.weight for hyp in multihypothesis if not hyp)

            # Check if at least one reasonable measurement...
            if any(hypothesis.weight > missed_detection_weight
                   for hypothesis in multihypothesis):
                # ...and if so use update type
                track.append(GaussianStateUpdate(
                    post_mean, post_covar,
                    multihypothesis,
                    multihypothesis[0].measurement.timestamp))
            else:
                # ...and if not, treat as a prediction
                track.append(GaussianStatePrediction(
                    post_mean, post_covar,
                    multihypothesis[0].prediction.timestamp))

            # any detections in multihypothesis that had an
            # association score (weight) lower than or equal to the
            # association score of "MissedDetection" is considered
            # unassociated - candidate for initiating a new Track
            for hyp in multihypothesis:
                if hyp.weight > missed_detection_weight:
                    if hyp.measurement in unassociated_detections:
                        unassociated_detections.remove(hyp.measurement)

        self._tracks -= self.deleter.delete_tracks(self.tracks)
        self._tracks |= self.initiator.initiate(
            unassociated_detections)

        return time, self.tracks
=======
                    # ...and if not, treat as a prediction
                    track.append(GaussianStatePrediction(
                        post_mean, post_covar,
                        multihypothesis[0].prediction.timestamp))

                # any detections in multihypothesis that had an
                # association score (weight) lower than or equal to the
                # association score of "MissedDetection" is considered
                # unassociated - candidate for initiating a new Track
                for hyp in multihypothesis:
                    if hyp.weight > missed_detection_weight:
                        if hyp.measurement in unassociated_detections:
                            unassociated_detections.remove(hyp.measurement)

            tracks -= self.deleter.delete_tracks(tracks)
            tracks |= self.initiator.initiate(unassociated_detections, time)

            yield time, tracks
>>>>>>> 463d852e
<|MERGE_RESOLUTION|>--- conflicted
+++ resolved
@@ -50,7 +50,6 @@
     def tracks(self):
         return {self._track} if self._track else set()
 
-<<<<<<< HEAD
     def __iter__(self):
         self.detector_iter = iter(self.detector)
         return super().__iter__()
@@ -67,20 +66,13 @@
                 self._track.append(
                     associations[self._track].prediction)
 
+
         if self._track is None or self.deleter.delete_tracks(self.tracks):
-            new_tracks = self.initiator.initiate(detections)
+            new_tracks = self.initiator.initiate(detections, time)
             if new_tracks:
                 self._track = new_tracks.pop()
             else:
                 self._track = None
-=======
-            if track is None or self.deleter.delete_tracks({track}):
-                new_tracks = self.initiator.initiate(detections, time)
-                if new_tracks:
-                    track = new_tracks.pop()
-                else:
-                    track = None
->>>>>>> 463d852e
 
         return time, self.tracks
 
@@ -132,14 +124,9 @@
             else:
                 track.append(hypothesis.prediction)
 
-<<<<<<< HEAD
         self._tracks -= self.deleter.delete_tracks(self.tracks)
         self._tracks |= self.initiator.initiate(
-            detections - associated_detections)
-=======
-            tracks -= self.deleter.delete_tracks(tracks)
-            tracks |= self.initiator.initiate(detections - associated_detections, time)
->>>>>>> 463d852e
+            detections - associated_detections, time)
 
         return time, self.tracks
 
@@ -196,7 +183,6 @@
                 if not hypothesis:
                     posterior_states.append(hypothesis.prediction)
                 else:
-<<<<<<< HEAD
                     posterior_states.append(
                         self.updater.update(hypothesis))
                 posterior_state_weights.append(
@@ -235,26 +221,6 @@
 
         self._tracks -= self.deleter.delete_tracks(self.tracks)
         self._tracks |= self.initiator.initiate(
-            unassociated_detections)
-
-        return time, self.tracks
-=======
-                    # ...and if not, treat as a prediction
-                    track.append(GaussianStatePrediction(
-                        post_mean, post_covar,
-                        multihypothesis[0].prediction.timestamp))
-
-                # any detections in multihypothesis that had an
-                # association score (weight) lower than or equal to the
-                # association score of "MissedDetection" is considered
-                # unassociated - candidate for initiating a new Track
-                for hyp in multihypothesis:
-                    if hyp.weight > missed_detection_weight:
-                        if hyp.measurement in unassociated_detections:
-                            unassociated_detections.remove(hyp.measurement)
-
-            tracks -= self.deleter.delete_tracks(tracks)
-            tracks |= self.initiator.initiate(unassociated_detections, time)
-
-            yield time, tracks
->>>>>>> 463d852e
+            unassociated_detections, time)
+
+        return time, self.tracks