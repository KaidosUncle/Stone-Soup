--- conflicted
+++ resolved
@@ -45,13 +45,8 @@
             An input state vector
         noise: :class:`numpy.ndarray`
             An externally generated random process noise sample (the default is
-<<<<<<< HEAD
-            `None`, in which case process noise will be generated via the
-            :attr:`rvs()` function)
-=======
             `None`, in which case process noise will be generated via
             :meth:`~.Model.rvs`)
->>>>>>> 17fbb9eb
 
         Returns
         -------
